--- conflicted
+++ resolved
@@ -6,11 +6,7 @@
 
 __author__ = """Hrishikesh Terdalkar"""
 __email__ = "hrishikeshrt@linuxmail.org"
-<<<<<<< HEAD
 __version__ = "0.2.0"
-=======
-__version__ = "0.1.1"
->>>>>>> 97e6c14e
 __created_at__ = "Tue Apr 17 22:20:39 2018"
 
 ###############################################################################
@@ -128,10 +124,8 @@
 # --------------------------------------------------------------------------- #
 # Groups
 
-VYANJANA_NUKTA = ['ऴ', 'ऱ', 'ऩ', 'क़', 'ख़', 'ग़', 'ज़', 'ड़', 'ढ़', 'फ़', 'य़']
-
 VARGIYA = KANTHYA + TALAVYA + MURDHANYA + DANTYA + AUSHTHYA
-VYANJANA = VARGIYA + ANTAHSTHA + USHMA + VISHISHTA + VYANJANA_NUKTA
+VYANJANA = VARGIYA + ANTAHSTHA + USHMA + VISHISHTA
 
 VARGA_PRATHAMA = [VARGIYA[i * 5] for i in range(5)]
 VARGA_DWITIYA = [VARGIYA[i * 5 + 1] for i in range(5)]
@@ -409,7 +403,7 @@
     return all(
         [
             (
-                x in VYANJANA
+                x in ALL_VYANJANA
                 or x in LAGHU_SWARA
                 or x in LAGHU_MATRA
                 or x == HALANTA
@@ -609,7 +603,7 @@
             if len(syllable) > 2:
                 LOGGER.warning(f"Long SWARA: {syllable}")
                 word_viccheda.append(syllable[2:])
-        elif syllable[0] in VYANJANA:
+        elif syllable[0] in ALL_VYANJANA:
             word_viccheda.append(syllable[0] + HALANTA)
             if len(syllable) == 1:
                 word_viccheda.append(ARTIFICIAL_MATRA_A)
